--- conflicted
+++ resolved
@@ -52,16 +52,10 @@
 
 A preconditioner M may be provided in the form of a linear operator.
 """
-<<<<<<< HEAD
-function crmr{T <: Number}(A :: AbstractLinearOperator, b :: AbstractVector{T};
-                           M :: AbstractLinearOperator=opEye(size(A,1)), λ :: Float64=0.0,
-                           atol :: Float64=1.0e-8, rtol :: Float64=1.0e-6,
-                           itmax :: Int=0, verbose :: Bool=false)
-=======
 function crmr(A :: AbstractLinearOperator, b :: AbstractVector{T};
-              λ :: Float64=0.0, atol :: Float64=1.0e-8, rtol :: Float64=1.0e-6,
+              M :: AbstractLinearOperator=opEye(size(A,1)), λ :: Float64=0.0,
+              atol :: Float64=1.0e-8, rtol :: Float64=1.0e-6,
               itmax :: Int=0, verbose :: Bool=false) where T <: Number
->>>>>>> 0d4ebd1e
 
   m, n = size(A);
   size(b, 1) == m || error("Inconsistent problem size");
