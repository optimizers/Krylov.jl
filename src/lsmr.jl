--- conflicted
+++ resolved
@@ -93,15 +93,9 @@
                M=I, N=I, sqd :: Bool=false,
                λ :: T=zero(T), axtol :: T=√eps(T), btol :: T=√eps(T),
                atol :: T=zero(T), rtol :: T=zero(T),
-<<<<<<< HEAD
-               etol :: T=√eps(T), window :: Int=5,
-               itmax :: Int=0, conlim :: T=1/√eps(T),
+               etol :: T=√eps(T), itmax :: Int=0, conlim :: T=1/√eps(T),
                radius :: T=zero(T), verbose :: Int=0, history :: Bool=false,
                callback :: F = (args...) -> false ) where {T <: AbstractFloat, S <: DenseVector{T}, F <: Function}
-=======
-               etol :: T=√eps(T), itmax :: Int=0, conlim :: T=1/√eps(T),
-               radius :: T=zero(T), verbose :: Int=0, history :: Bool=false) where {T <: AbstractFloat, S <: DenseVector{T}}
->>>>>>> 1f9303b4
 
   m, n = size(A)
   length(b) == m || error("Inconsistent problem size")
