--- conflicted
+++ resolved
@@ -181,11 +181,7 @@
 
     # Compute next CG iterate for each shifted system that has not yet converged.
     # Stop iterating on indefinite problems if requested.
-<<<<<<< HEAD
-    not_cv = check_curvature ? find(.! (converged .| indefinite)) : find(.! converged);
-=======
     not_cv = check_curvature ? findall(.! (converged .| indefinite)) : findall(.! converged);
->>>>>>> 0d4ebd1e
 
     # Loop is a bit faster than the vectorized version.
     for i in not_cv
@@ -204,11 +200,7 @@
     length(not_cv) > 0 && append!(rNorms_history, rNorms);
 
     # Is there a better way than to update this array twice per iteration?
-<<<<<<< HEAD
-    not_cv = check_curvature ? find(.! (converged .| indefinite)) : find(.! converged);
-=======
     not_cv = check_curvature ? findall(.! (converged .| indefinite)) : findall(.! converged);
->>>>>>> 0d4ebd1e
     iter = iter + 1;
     verbose && local_printf(iter, rNorms...)
 
