--- conflicted
+++ resolved
@@ -1,10 +1,6 @@
 module Krylov
 
-<<<<<<< HEAD
-using LinearOperators
-=======
 using LinearOperators, LinearAlgebra, SparseArrays, Printf
->>>>>>> 0d4ebd1e
 
 "Abstract type for statistics returned by a solver"
 abstract type KrylovStats end;
